--- conflicted
+++ resolved
@@ -48,13 +48,9 @@
     """Execute the example scenario simulation."""
     world = mosaik.World(sim_config)
 
-<<<<<<< HEAD
+
     gcp_node = Node("http://35.242.197.234")
-    gcp_node.power_meter = NodeApiMeter(gcp_node.address, name="gcp_power_meter")
-
-=======
-    gcp_power_meter = HttpPowerMeter("http://35.242.197.234", name="gcp_power_meter")
->>>>>>> 8326224d
+    gcp_node.power_meter = HttpApiMeter(gcp_node.address, name="gcp_power_meter")
     computing_system_sim = world.start('ComputingSystemSim')
     computing_system_sim.ComputingSystem(power_meters=[gcp_node.power_meter])
 
@@ -82,12 +78,8 @@
         c_rate=battery_c_rate,
     )
     virtual_energy_system_sim = world.start("VirtualEnergySystem")
-<<<<<<< HEAD
-    virtual_energy_system = virtual_energy_system_sim.VirtualEnergySystemModel(
+    virtual_energy_system = virtual_energy_system_sim.VirtualEnergySystem(
         nodes=[gcp_node],
-=======
-    virtual_energy_system = virtual_energy_system_sim.VirtualEnergySystem(
->>>>>>> 8326224d
         battery=battery
     )
 
