--- conflicted
+++ resolved
@@ -25,49 +25,6 @@
   "Programming Language :: Python :: 3 :: Only",
 ]
 
-<<<<<<< HEAD
-[tool.poetry.urls]
-=======
-dependencies = [
-  "pandas",
-  "mosaik",
-  "mosaik-api",
-  "loguru",  # TODO shall we remove this?
-]
-
-[project.optional-dependencies]
-sil = [
-  "requests",
-  "fastapi",
-  "docker",
-  "redis",
-  "uvicorn",
-]
-dev = [
-  # testing
-  "pytest",
-  # typechecking
-  "mypy",
-  "types-psutil",
-  "pandas-stubs",
-  "types-requests",
-  # linting
-  "black",
-  "ruff",
-  # build
-  "flit",
-]
-analysis = [
-  "jupyterlab",
-  "matplotlib",
-  "seaborn==0.12.2",
-]
-
-
-[project.urls]  # Optional
-"Homepage" = "https://github.com/dos-group/vessim"
-"Source" = "https://github.com/dos-group/vessim"
->>>>>>> a218492c
 "Bug Reports" = "https://github.com/dos-group/vessim/issues"
 
 [tool.poetry.dependencies]
