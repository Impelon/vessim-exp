from abc import ABC, abstractmethod
from typing import Optional

from loguru import logger


class Storage(ABC):

    @abstractmethod
    def update(self, power: float, duration: int) -> float:
        """Feed or draw energy for specified duration.

        Args:
            power: Charging if positive, discharging if negative.
            duration: Duration in seconds for which the storage will be (dis)charged.

        Returns:
            The power delta, in case not all requested power could be discharged from or
            charged into the battery. This can happen either if the batter is full/empty
            or if the C-rate was exceeded.
            If 0, all power was successfully (dis)charged.
        """


class SimpleBattery(Storage):
    """(Way too) simple battery.

    Args:
        capacity: Battery capacity in Ws
        charge_level: Initial charge level in Ws
        min_soc: Minimum allowed soc for the battery
        c_rate: C-rate (https://www.batterydesign.net/electrical/c-rate/)
    """

    def __init__(self,
                 capacity: float,
                 charge_level: float = 0,
                 min_soc: float = 0,
                 c_rate: Optional[float] = None):
        self.capacity = capacity
        assert 0 <= charge_level <= self.capacity
        self.charge_level = charge_level
        assert 0 <= min_soc <= self.soc()
        self.min_soc = min_soc
        self.c_rate = c_rate

    def update(self, power: float, duration: int) -> float:
        max_charge_p_delta, p_delta = 0, 0

        if self.c_rate is not None:
            max_rate = self.c_rate * self.capacity / 3600
            if power >= max_rate:
                logger.info(f"Trying to charge storage '{__class__.__name__}' with "
                            f"{power}W but only {max_rate} are supported.")
                max_charge_p_delta = power - max_rate
                power = max_rate

<<<<<<< HEAD
        self.charge_level += power * duration  # duration seconds of charging
        excess_power = 0.0
=======
            if power <= -max_rate:
                logger.info(f"Trying to discharge storage '{__class__.__name__}' with "
                            f"{power}W but only {max_rate} are supported.")
                max_charge_p_delta = power + max_rate
                power = -self.c_rate

        charge_energy = power * duration
        new_charge_level = self.charge_level + power * duration
>>>>>>> f5e5a24c

        abs_min_soc = self.min_soc * self.capacity
        if new_charge_level < abs_min_soc:
            p_delta = (new_charge_level - abs_min_soc) / duration
            self.charge_level = abs_min_soc
        elif new_charge_level > self.capacity:
            p_delta = (new_charge_level - self.capacity) / duration
            self.charge_level = self.capacity
        else:
            self.charge_level += charge_energy

        return p_delta + max_charge_p_delta

    def soc(self):
        return self.charge_level / self.capacity<|MERGE_RESOLUTION|>--- conflicted
+++ resolved
@@ -55,10 +55,6 @@
                 max_charge_p_delta = power - max_rate
                 power = max_rate
 
-<<<<<<< HEAD
-        self.charge_level += power * duration  # duration seconds of charging
-        excess_power = 0.0
-=======
             if power <= -max_rate:
                 logger.info(f"Trying to discharge storage '{__class__.__name__}' with "
                             f"{power}W but only {max_rate} are supported.")
@@ -67,7 +63,6 @@
 
         charge_energy = power * duration
         new_charge_level = self.charge_level + power * duration
->>>>>>> f5e5a24c
 
         abs_min_soc = self.min_soc * self.capacity
         if new_charge_level < abs_min_soc:
