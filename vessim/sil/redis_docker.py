from time import sleep
<<<<<<< HEAD
import docker
=======

import docker # type: ignore
>>>>>>> 244cdcd0
import redis
from redis import Redis


class RedisDocker:
    """Class for connection to a Docker container with Redis.

    Args:
        host: Host address, defaults to '127.0.0.1'.
        port: Port for connection, defaults to 6379 as specified by Redis.

    Attributes:
        redis: The redis db that can be used to get and set key, value pairs.
    """

    def __init__(self, host: str = "127.0.0.1", port: int = 6379) -> None:
        self.host = host
        self.port = port
        try:
            self._init_docker()
        except docker.errors.DockerException:
            raise RuntimeError("Please start Docker before execution.")
        self.redis = self._connect_redis()

    def _init_docker(self) -> None:
        """Initializes Docker client and starts Docker container with Redis."""
        client = docker.from_env()
        self.redis_container = client.containers.run(
            "redis:latest",
            auto_remove=True,
            ports={f"{self.port}/tcp": self.port},
            detach=True,
        )

        # Check if the container has started
        while True:
            container_info = client.containers.get(self.redis_container.id)
            if container_info.status == "running":
                break
            sleep(1)

    def _connect_redis(self) -> Redis:
        """Connects to the Redis instance in the Docker container.

        Waits until a connection is established.
        """
        db = None
        connected = False
        while not connected:
            try:
                db = Redis(host=self.host, port=self.port, db=0)
                connected = db.ping()
            except redis.exceptions.RedisError as redis_error:
                print(f"Error connecting to Redis: {redis_error}")
                sleep(1)
        assert db is not None
        return db

    def __del__(self) -> None:
        """Stops the Docker container with Redis when instance is deleted."""
        if hasattr(self, "redis_container"):
            self.redis_container.stop()<|MERGE_RESOLUTION|>--- conflicted
+++ resolved
@@ -1,10 +1,5 @@
 from time import sleep
-<<<<<<< HEAD
-import docker
-=======
-
 import docker # type: ignore
->>>>>>> 244cdcd0
 import redis
 from redis import Redis
 
