--- conflicted
+++ resolved
@@ -13,13 +13,8 @@
 class Microgrid:
     def __init__(
         self,
-<<<<<<< HEAD
-        actors: list[Actor],
-        controllers: list[Controller],
-=======
-        actors: List[Actor] = None,
-        controllers: List[Controller] = None,
->>>>>>> f7bff91a
+        actors: Optional[list[Actor]] = None,
+        controllers: Optional[list[Controller]] = None,
         storage: Optional[Storage] = None,
         storage_policy: Optional[StoragePolicy] = None,
         zone: Optional[str] = None,
@@ -33,16 +28,9 @@
         self.step_size = step_size
 
     def initialize(
-<<<<<<< HEAD
-        self,
-        world: mosaik.World,
-        clock: Clock,
-        grid_signals: dict[str, TimeSeriesApi]
-=======
-        self, world: mosaik.World, clock: Clock, grid_signals: Dict[str, Signal]
->>>>>>> f7bff91a
+        self, world: mosaik.World, clock: Clock, grid_signals: dict[str, Signal]
     ):
-        """Create co-simulation entities and connect them to world"""
+        """Create co-simulation entities and connect them to world."""
         grid_sim = world.start("Grid")
         grid_entity = grid_sim.Grid(storage=self.storage, policy=self.storage_policy)
 
@@ -61,8 +49,12 @@
             controller_entity = controller_sim.Controller(controller=controller)
             world.connect(grid_entity, controller_entity, "p_delta")
             for actor_name, actor_entity in actor_names_and_entities:
-                world.connect(actor_entity, controller_entity, ("p", f"actor.{actor_name}.p"))
-                world.connect(actor_entity, controller_entity, ("info", f"actor.{actor_name}.info"))
+                world.connect(
+                    actor_entity, controller_entity, ("p", f"actor.{actor_name}.p")
+                )
+                world.connect(
+                    actor_entity, controller_entity, ("info", f"actor.{actor_name}.info")
+                )
 
     def pickle(self) -> bytes:
         """Returns a Dict with the current state of the microgrid for monitoring."""
@@ -88,9 +80,7 @@
         "Controller": {
             "python": "vessim.cosim.controller:ControllerSim",
         },
-        "Grid": {
-            "python": "vessim.cosim.grid:GridSim"
-        },
+        "Grid": {"python": "vessim.cosim.grid:GridSim"},
     }
 
     def __init__(self, sim_start):
@@ -118,7 +108,9 @@
                 microgrid.initialize(self.world, self.clock, self.grid_signals)
             if until is None:
                 until = float("inf")
-            self.world.run(until=until, rt_factor=rt_factor, print_progress=print_progress)
+            self.world.run(
+                until=until, rt_factor=rt_factor, print_progress=print_progress
+            )
         except Exception as e:
             if str(e).startswith("Simulation too slow for real-time factor"):
                 return
