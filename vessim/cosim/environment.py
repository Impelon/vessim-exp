--- conflicted
+++ resolved
@@ -27,11 +27,7 @@
         self.step_size = step_size
 
     def initialize(
-<<<<<<< HEAD
-        self, world: mosaik.World, clock: Clock, grid_signals: Dict[str, TimeSeriesApi]
-=======
         self, world: mosaik.World, clock: Clock, grid_signals: Dict[str, Signal]
->>>>>>> f7bff91a
     ):
         """Create co-simulation entities and connect them to world."""
         grid_sim = world.start("Grid")
@@ -45,15 +41,6 @@
             world.connect(actor_entity, grid_entity, "p")
             actor_names_and_entities.append((actor.name, actor_entity))
 
-<<<<<<< HEAD
-            for controller_entity in controller_entities:
-                world.connect(
-                    actor_entity, controller_entity, ("p", f"actor.{actor.name}.p")
-                )
-                world.connect(
-                    actor_entity, controller_entity, ("info", f"actor.{actor.name}.info")
-                )
-=======
         for controller in self.controllers:
             controller.init(self, clock, grid_signals)
             step_size = controller.step_size if controller.step_size else self.step_size
@@ -63,7 +50,6 @@
             for actor_name, actor_entity in actor_names_and_entities:
                 world.connect(actor_entity, controller_entity, ("p", f"actor.{actor_name}.p"))
                 world.connect(actor_entity, controller_entity, ("info", f"actor.{actor_name}.info"))
->>>>>>> f7bff91a
 
     def pickle(self) -> bytes:
         """Returns a Dict with the current state of the microgrid for monitoring."""
@@ -115,15 +101,9 @@
         try:
             for microgrid in self.microgrids:
                 microgrid.initialize(self.world, self.clock, self.grid_signals)
-<<<<<<< HEAD
-            self.world.run(
-                until=until, rt_factor=rt_factor, print_progress=print_progress
-            )
-=======
             if until is None:
                 until = float("inf")
             self.world.run(until=until, rt_factor=rt_factor, print_progress=print_progress)
->>>>>>> f7bff91a
         except Exception as e:
             if str(e).startswith("Simulation too slow for real-time factor"):
                 return
