from __future__ import annotations
from abc import ABC, abstractmethod
from collections import defaultdict
from datetime import datetime
<<<<<<< HEAD
from typing import Any, TYPE_CHECKING, MutableMapping, Optional

import mosaik_api
=======
from typing import (
    DefaultDict,
    Dict,
    List,
    Callable,
    Any,
    Tuple,
    TYPE_CHECKING,
    MutableMapping,
    Optional,
)

import mosaik_api  # type: ignore
>>>>>>> 5c2b1d46
import pandas as pd

from vessim._util import Clock

if TYPE_CHECKING:
    from vessim.cosim.environment import Microgrid


class Controller(ABC):
    def __init__(self, step_size: Optional[int] = None):
        self.step_size = step_size
        self.microgrid: Optional["Microgrid"] = None
        self.clock: Optional[Clock] = None
        self.grid_signals: Optional[Dict] = None

    def start(self, microgrid: "Microgrid", clock: Clock, grid_signals: dict):
        self.microgrid = microgrid
        self.clock = clock
        self.grid_signals = grid_signals
        self.custom_init()

    def custom_init(self):
<<<<<<< HEAD
        pass  # TODO document
=======
        """TODO document."""
>>>>>>> 5c2b1d46

    @abstractmethod
    def step(self, time: int, p_delta: float, actors: dict) -> None:
        pass  # TODO document

    def finalize(self) -> None:
        """This method can be overridden clean-up after the simulation finished."""


class Monitor(Controller):
    def __init__(
        self,
        step_size: Optional[int] = None,
        monitor_storage=True,
        monitor_grid_signals=True
    ):
        super().__init__(step_size=step_size)
        self.monitor_storage = monitor_storage
        self.monitor_grid_signals = monitor_grid_signals
<<<<<<< HEAD
        self.monitor_log: dict[datetime, dict] = defaultdict(dict)
        self.custom_monitor_fns = []
=======
        self.monitor_log: Dict[datetime, Dict] = defaultdict(dict)
        self.custom_monitor_fns: List[Callable] = []
>>>>>>> 5c2b1d46

    def custom_init(self):
        if self.monitor_storage:
            self.add_monitor_fn(lambda _: {"storage": self.microgrid.storage.state()})
        if self.monitor_grid_signals:
            for signal_name, signal_api in self.grid_signals.items():

                def fn(time):
                    return {signal_name: signal_api.at(self.clock.to_datetime(time))}

                self.add_monitor_fn(fn)

    def add_monitor_fn(self, fn: callable[[float], dict[str, Any]]):
        self.custom_monitor_fns.append(fn)

    def step(self, time: int, p_delta: float, actors: dict) -> None:
        self.monitor(time, p_delta, actors)

    def monitor(self, time: int, p_delta: float, actors: dict) -> None:
        log_entry = dict(
            p_delta=p_delta,
            actors=actors,
        )
        for monitor_fn in self.custom_monitor_fns:
            log_entry.update(monitor_fn(time))
        self.clock: Clock  # clock is initialized at this point
        self.monitor_log[self.clock.to_datetime(time)] = log_entry

    def to_csv(self, out_path: str):
        df = pd.DataFrame({k: flatten_dict(v) for k, v in self.monitor_log.items()}).T
        df.to_csv(out_path)


def flatten_dict(d: MutableMapping, parent_key: str = "") -> MutableMapping:
    items: List[Tuple[str, Any]] = []
    for k, v in d.items():
        new_key = parent_key + "." + k if parent_key else k
        if isinstance(v, MutableMapping):
            items.extend(flatten_dict(v, str(new_key)).items())
        else:
            items.append((new_key, v))
    return dict(items)


class ControllerSim(mosaik_api.Simulator):
    META = {
        "type": "time-based",
        "models": {
            "Controller": {
                "public": True,
                "any_inputs": True,
                "params": ["controller"],
                "attrs": [],
            },
        },
    }

    def __init__(self):
        super().__init__(self.META)
        self.eid = "Controller"
        self.step_size = None
        self.controller = None

    def init(self, sid, time_resolution=1.0, **sim_params):
        self.step_size = sim_params["step_size"]
        return self.meta

    def create(self, num, model, **model_params):
        assert num == 1, "Only one instance per simulation is supported"
        self.controller = model_params["controller"]
        return [{"eid": self.eid, "type": model}]

    def step(self, time, inputs, max_advance):
        try:
            self.controller.step(time, *_parse_controller_inputs(inputs[self.eid]))
        except KeyError:
            self.controller.step(time, p_delta=0, actors={})
        return time + self.step_size

    def get_data(self, outputs):
        return {}  # TODO so far unused

    def finalize(self) -> None:
        """Stops the api server and the collector thread when the simulation finishes."""
        self.controller.finalize()


def _parse_controller_inputs(inputs: dict[str, dict[str, Any]]) -> tuple[float, dict]:
    try:
        p_delta = _get_val(inputs, "p_delta")
    except KeyError:
        p_delta = None  # in case there has not yet been any power reported by actors
    actor_keys = [k for k in inputs.keys() if k.startswith("actor")]
    actors: DefaultDict[str, Dict[str, Any]] = defaultdict(dict)
    for k in actor_keys:
        _, actor_name, attr = k.split(".")
        actors[actor_name][attr] = _get_val(inputs, k)
    return p_delta, dict(actors)


def _get_val(inputs: dict, key: str) -> Any:
    return list(inputs[key].values())[0]<|MERGE_RESOLUTION|>--- conflicted
+++ resolved
@@ -2,25 +2,9 @@
 from abc import ABC, abstractmethod
 from collections import defaultdict
 from datetime import datetime
-<<<<<<< HEAD
 from typing import Any, TYPE_CHECKING, MutableMapping, Optional
 
-import mosaik_api
-=======
-from typing import (
-    DefaultDict,
-    Dict,
-    List,
-    Callable,
-    Any,
-    Tuple,
-    TYPE_CHECKING,
-    MutableMapping,
-    Optional,
-)
-
 import mosaik_api  # type: ignore
->>>>>>> 5c2b1d46
 import pandas as pd
 
 from vessim._util import Clock
@@ -34,7 +18,7 @@
         self.step_size = step_size
         self.microgrid: Optional["Microgrid"] = None
         self.clock: Optional[Clock] = None
-        self.grid_signals: Optional[Dict] = None
+        self.grid_signals: Optional[dict] = None
 
     def start(self, microgrid: "Microgrid", clock: Clock, grid_signals: dict):
         self.microgrid = microgrid
@@ -43,11 +27,7 @@
         self.custom_init()
 
     def custom_init(self):
-<<<<<<< HEAD
         pass  # TODO document
-=======
-        """TODO document."""
->>>>>>> 5c2b1d46
 
     @abstractmethod
     def step(self, time: int, p_delta: float, actors: dict) -> None:
@@ -67,13 +47,8 @@
         super().__init__(step_size=step_size)
         self.monitor_storage = monitor_storage
         self.monitor_grid_signals = monitor_grid_signals
-<<<<<<< HEAD
         self.monitor_log: dict[datetime, dict] = defaultdict(dict)
-        self.custom_monitor_fns = []
-=======
-        self.monitor_log: Dict[datetime, Dict] = defaultdict(dict)
-        self.custom_monitor_fns: List[Callable] = []
->>>>>>> 5c2b1d46
+        self.custom_monitor_fns: list[callable] = []
 
     def custom_init(self):
         if self.monitor_storage:
@@ -108,7 +83,7 @@
 
 
 def flatten_dict(d: MutableMapping, parent_key: str = "") -> MutableMapping:
-    items: List[Tuple[str, Any]] = []
+    items: list[tuple[str, Any]] = []
     for k, v in d.items():
         new_key = parent_key + "." + k if parent_key else k
         if isinstance(v, MutableMapping):
@@ -167,7 +142,7 @@
     except KeyError:
         p_delta = None  # in case there has not yet been any power reported by actors
     actor_keys = [k for k in inputs.keys() if k.startswith("actor")]
-    actors: DefaultDict[str, Dict[str, Any]] = defaultdict(dict)
+    actors: defaultdict[str, dict[str, Any]] = defaultdict(dict)
     for k in actor_keys:
         _, actor_name, attr = k.split(".")
         actors[actor_name][attr] = _get_val(inputs, k)
