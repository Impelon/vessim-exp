"""Vessim Software-in-the-Loop (SiL) components.

This module is still experimental, the public API might change at any time.
"""

import json
import multiprocessing
import pickle
import time
from collections import defaultdict
from datetime import datetime, timedelta
from threading import Thread
from time import sleep
from typing import Dict, Callable, Optional, List, Any

<<<<<<< HEAD
import docker # type: ignore
=======
import docker
import pandas as pd
>>>>>>> f7bff91a
import redis
import requests
import uvicorn
from docker.models.containers import Container # type: ignore
from fastapi import FastAPI
from requests.auth import HTTPBasicAuth

from vessim._signal import Signal
from vessim._util import HttpClient, DatetimeLike
from vessim.cosim import Controller, PowerMeter
from vessim.cosim.environment import Microgrid


class ComputeNode:  # TODO we could soon replace this agent-based implementation with k8s
    """Represents a physical or virtual computing node.

    This class keeps track of nodes and assigns unique IDs to each new
    instance. It also allows the setting of a power meter and power mode.

    Args:
        name: A unique name assigned to each node.
        address: The network address of the node API.
        port: The application port of the node API.
    """

    def __init__(
        self,
        name: str,
        power_mode: str = "normal",
        address: str = "127.0.0.1",
        port: int = 8000,
    ):
        self.name = name
        self.http_client = HttpClient(f"{address}:{port}")
        self.power_mode = power_mode

    def set_power_mode(self, power_mode: str):
        if power_mode == self.power_mode:
            return

        def update_power_model():
            self.http_client.put("/power_mode", {"power_mode": power_mode})

        Thread(target=update_power_model).start()
        self.power_mode = power_mode


class Broker:
    def __init__(self):
        self.redis_db = redis.Redis()

    def get_microgrid(self) -> Microgrid:
        return pickle.loads(self.redis_db.get("microgrid"))

    def get_actor(self, actor: str) -> Dict:
        return json.loads(self.redis_db.get("actors"))[actor]

    def get_grid_power(self) -> float:
        return float(self.redis_db.get("p_delta"))

    def set_event(self, category: str, value: Any) -> None:
        self.redis_db.lpush("set_events", pickle.dumps(dict(
            category=category,
            time=datetime.now(),
            value=value,
        )))


class SilController(Controller):
    def __init__(
        self,
        api_routes: Callable,
        request_collectors: Optional[Dict[str, Callable]] = None,
        compute_nodes: Optional[List[ComputeNode]] = None,
        api_host: str = "127.0.0.1",
        api_port: int = 8000,
        request_collector_interval: float = 1,
        step_size: Optional[int] = None,
    ):
        super().__init__(step_size=step_size)
        self.api_routes = api_routes
        self.request_collectors = request_collectors if request_collectors is not None else {}
        self.compute_nodes_dict = {n.name: n for n in compute_nodes} if compute_nodes is not None else {}
        self.api_host = api_host
        self.api_port = api_port
        self.request_collector_interval = request_collector_interval
        self.redis_docker_container = _redis_docker_container()
        self.redis_db = redis.Redis()

        self.microgrid = None
        self.clock = None
        self.grid_signals = None
        self.api_server_process = None

    def custom_init(self):
        self.api_server_process = multiprocessing.Process(  # TODO logging
            target=_serve_api,
            name="Vessim API",
            daemon=True,
            kwargs=dict(
                api_routes=self.api_routes,
                api_host=self.api_host,
                api_port=self.api_port,
                grid_signals=self.grid_signals,
            ),
        )
        self.api_server_process.start()
        Thread(target=self._collect_set_requests_loop, daemon=True).start()

    def step(self, time: int, p_delta: float, actors: Dict) -> None:
        pipe = self.redis_db.pipeline()
        pipe.set("time", time)
        pipe.set("p_delta", p_delta)
        pipe.set("actors", json.dumps(actors))
        if self.microgrid is not None:
            pipe.set("microgrid", self.microgrid.pickle())
        pipe.execute()

    def finalize(self) -> None:
        print("Shutting down Redis...")  # TODO logging
        if self.redis_docker_container is not None:
            self.redis_docker_container.stop()

    def _collect_set_requests_loop(self):
        while True:
            events = self.redis_db.lrange("set_events", start=0, end=-1)
            if len(events) > 0:
                events = [pickle.loads(e) for e in events]
                events_by_category = defaultdict(dict)
                for event in events:
                    events_by_category[event["category"]][event["time"]] = event["value"]
                for category, events in events_by_category.items():
                    self.request_collectors[category](
                        events=events_by_category[category],
                        microgrid=self.microgrid,
                        compute_nodes=self.compute_nodes_dict,
                    )
            self.redis_db.delete("set_events")
            sleep(self.request_collector_interval)


def _serve_api(
    api_routes: Callable,
    api_host: str,
    api_port: int,
    grid_signals: Dict[str, Signal],
):
    print("Starting API server...")
    app = FastAPI()
    api_routes(app, Broker(), grid_signals)
    config = uvicorn.Config(app=app, host=api_host, port=api_port, access_log=False)
    server = uvicorn.Server(config=config)
    server.run()


def _redis_docker_container(
    docker_client: Optional[docker.DockerClient] = None, port: int = 6379
) -> Container:
    """Initializes Docker client and starts Docker container with Redis."""
    if docker_client is None:
        try:
            docker_client = docker.from_env()
        except docker.errors.DockerException as e:
            raise RuntimeError("Could not connect to Docker.") from e
<<<<<<< HEAD
    container = docker_client.containers.run(
        "redis:latest",
        ports={"6379/tcp": port},
        detach=True,  # run in background
    )
=======
    try:
        container = docker_client.containers.run(
            "redis:latest",
            ports={"6379/tcp": port},
            detach=True,  # run in background
        )
    except docker.errors.APIError as e:
        if e.status_code == 500 and "port is already allocated" in e.explanation:
            # TODO prompt user to automatically kill container
            raise RuntimeError(f"Could not start Redis container as port {port} is "
                               f"already allocated. Probably a prevois execution was not "
                               f"cleaned up properly by Vessim.") from e
        raise
>>>>>>> f7bff91a

    # Check if the container has started
    while True:
        container_info = docker_client.containers.get(container.name)
        if container_info.status == "running":
            break
        sleep(1)

    return container


def get_latest_event(events: Dict[datetime, Any]) -> Any:
    return events[max(events.keys())]


class HttpPowerMeter(PowerMeter):
    def __init__(
        self,
        name: str,
        address: str,
        port: int = 8000,
        collect_interval: float = 1,
    ) -> None:
        super().__init__(name)
        self.http_client = HttpClient(f"{address}:{port}")
        self.collect_interval = collect_interval
        self._p = 0.0
        Thread(target=self._collect_loop, daemon=True).start()

    def measure(self) -> float:
        return self._p

    def _collect_loop(self) -> None:
        """Gets the power demand every `interval` seconds from the API server."""
        while True:
            self._p = float(self.http_client.get("/power")["power"])
            time.sleep(self.collect_interval)


class WatttimeSignal(Signal):
    _URL = "https://api.watttime.org"

    def __init__(self, username: str, password: str):
        self.username = username
        self.password = password
        self.headers = {"Authorization": f"Bearer {self._login()}"}

    def at(
        self,
        dt: DatetimeLike,
        region: Optional[str] = None,
        signal_type: str = "co2_moer",
        **kwargs,
    ):
        if region is None:
            raise ValueError("Region needs to be specified.")
        dt = pd.to_datetime(dt)
        rsp = self._request("/historical", params={
            "region": region,
            "start": (dt - timedelta(minutes=5)).isoformat(),
            "end": dt.isoformat(),
            "signal_type": signal_type,
        })
        return rsp

    def _request(self, endpoint: str, params: Dict):
        while True:
            rsp = requests.get(
                f"{self._URL}/v3{endpoint}", headers=self.headers, params=params
            )
            if rsp.status_code == 200:
                return rsp.json()["data"][0]["value"]
            if rsp.status_code == 400:
                return f"Error {rsp.status_code}: {rsp.json()}"
            elif rsp.status_code in [401, 403]:
                print("Renewing authorization with Watttime API.")
                self.headers["Authorization"] = f"Bearer {self._login()}"
            else:
                raise ValueError(f"Error {rsp.status_code}: {rsp}")

    def _login(self) -> str:
        # TODO reconnect if token is expired
        rsp = requests.get(
            f"{self._URL}/login", auth=HTTPBasicAuth(self.username, self.password)
        )
        return rsp.json()['token']<|MERGE_RESOLUTION|>--- conflicted
+++ resolved
@@ -13,12 +13,8 @@
 from time import sleep
 from typing import Dict, Callable, Optional, List, Any
 
-<<<<<<< HEAD
-import docker # type: ignore
-=======
 import docker
 import pandas as pd
->>>>>>> f7bff91a
 import redis
 import requests
 import uvicorn
@@ -183,13 +179,6 @@
             docker_client = docker.from_env()
         except docker.errors.DockerException as e:
             raise RuntimeError("Could not connect to Docker.") from e
-<<<<<<< HEAD
-    container = docker_client.containers.run(
-        "redis:latest",
-        ports={"6379/tcp": port},
-        detach=True,  # run in background
-    )
-=======
     try:
         container = docker_client.containers.run(
             "redis:latest",
@@ -203,7 +192,6 @@
                                f"already allocated. Probably a prevois execution was not "
                                f"cleaned up properly by Vessim.") from e
         raise
->>>>>>> f7bff91a
 
     # Check if the container has started
     while True:
