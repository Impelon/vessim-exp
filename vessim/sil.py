--- conflicted
+++ resolved
@@ -36,11 +36,7 @@
         self._p_delta_ts: list[tuple[DatetimeLike, float]] = []
         self._e_delta_ts: list[tuple[DatetimeLike, float]] = []
         self._microgrid: Optional[Microgrid] = None
-<<<<<<< HEAD
-        self._actor_infos: Dict[str, Dict[str, Dict]] = {}
-=======
-        self._actor_infos: dict[str, dict] = {}
->>>>>>> 4ff6cdd0
+        self._actor_infos: dict[str, dict[str, dict]] = {}
         self._p_delta: float = 0
         self._e_delta: float = 0
         self._ts_lock: Lock = Lock()
