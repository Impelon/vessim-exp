--- conflicted
+++ resolved
@@ -31,18 +31,11 @@
     def __init__(self, data_pipe_out: Connection, events_pipe_in: Connection):
         self._data_pipe_out = data_pipe_out
         self._events_pipe_in = events_pipe_in
-<<<<<<< HEAD
-        self._microgrid_ts: List[Tuple[DatetimeLike, Microgrid]] = []
-        self._actor_infos_ts: List[Tuple[DatetimeLike, Dict]] = []
-        self._p_delta_ts: List[Tuple[DatetimeLike, float]] = []
-        self._e_delta_ts: List[Tuple[DatetimeLike, float]] = []
-        self._time: Optional[DatetimeLike] = None
-=======
         self._microgrid_ts: list[tuple[DatetimeLike, Microgrid]] = []
         self._actor_infos_ts: list[tuple[DatetimeLike, dict]] = []
         self._p_delta_ts: list[tuple[DatetimeLike, float]] = []
         self._e_delta_ts: list[tuple[DatetimeLike, float]] = []
->>>>>>> 4ff6cdd0
+        self._time: Optional[DatetimeLike] = None
         self._microgrid: Optional[Microgrid] = None
         self._actor_infos: dict[str, dict] = {}
         self._p_delta: float = 0
