import mosaik_api
from simulator.single_model_simulator import SingleModelSimulator

META = {
    "type": "event-based",
    "models": {
        "SolarAgent": {
            "public": True,
            "params": ["scaling_factor"],
            "attrs": ["solar"],
        },
    },
}


class SolarController(SingleModelSimulator):
    """Solar Controller.

    Acts as medium between Solar CSV module and ecovisor or direct consumer
    since producer is only a csv generator.

    """

    def __init__(self):
        super().__init__(META, SolarAgent)


class SolarAgent:
    """Class representing a solar agent for solar power production control."""

    def __init__(self, scaling_factor: float = 1) -> None:
        """Initializes the Carbon Controller Simulator.

        Args:
            scaling_factor: Scaling factor, e.g. for converting from mW to kW.
            Default is 1.
        """
        self.scaling_factor = scaling_factor
        self.solar = 0.0

<<<<<<< HEAD
    def step(self) -> None:
        """Compute new production value.

        Update the solar power based on the given production value and the
=======
    def step(self, solar: float) -> None:
        """Update the solar power based on the given production value and the
>>>>>>> a16f63a2
        scaling factor. Called every simulation step.
        """
        self.solar = abs(solar * self.scaling_factor)<|MERGE_RESOLUTION|>--- conflicted
+++ resolved
@@ -2,23 +2,22 @@
 from simulator.single_model_simulator import SingleModelSimulator
 
 META = {
-    "type": "event-based",
-    "models": {
-        "SolarAgent": {
-            "public": True,
-            "params": ["scaling_factor"],
-            "attrs": ["solar"],
+    'type': 'event-based',
+    'models': {
+        'SolarAgent': {
+            'public': True,
+            'params': ['scaling_factor'],
+            'attrs': ['solar'],
         },
     },
 }
 
 
 class SolarController(SingleModelSimulator):
-    """Solar Controller.
+    """ Solar Controller.
 
-    Acts as medium between Solar CSV module and ecovisor or direct consumer
-    since producer is only a csv generator.
-
+    Acts as medium between Solar CSV module and ecovisor or direct consumer since producer
+    is only a csv generator.
     """
 
     def __init__(self):
@@ -26,27 +25,20 @@
 
 
 class SolarAgent:
-    """Class representing a solar agent for solar power production control."""
+    """Class representing a solar agent for solar power production control.
 
+    Args:
+        scaling_factor: Scaling factor, e.g. for converting from mW to kW.
+        Default is 1.
+    """
     def __init__(self, scaling_factor: float = 1) -> None:
-        """Initializes the Carbon Controller Simulator.
-
-        Args:
-            scaling_factor: Scaling factor, e.g. for converting from mW to kW.
-            Default is 1.
-        """
         self.scaling_factor = scaling_factor
         self.solar = 0.0
 
-<<<<<<< HEAD
-    def step(self) -> None:
+    def step(self, solar: float) -> None:
         """Compute new production value.
 
         Update the solar power based on the given production value and the
-=======
-    def step(self, solar: float) -> None:
-        """Update the solar power based on the given production value and the
->>>>>>> a16f63a2
         scaling factor. Called every simulation step.
         """
         self.solar = abs(solar * self.scaling_factor)