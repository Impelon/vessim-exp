from simulator.single_model_simulator import SingleModelSimulator
from simulator.power_meter import PowerMeter
from typing import List

META = {
    'type': 'time-based',
    'models': {
        'ComputingSystem': {
            'public': True,
            'params': ['power_meters'],
            'attrs': ['p_cons'],
        },
    },
}


class ComputingSystem(SingleModelSimulator):
    """ Computing System simulator that executes its model"""

    def __init__(self):
        super().__init__(META, ComputingSystem)


    def create(self, num, model, *args, **kwargs):
        if num != 1:
            raise ValueError('Only one instance of the ComputingSystem can exist.')

        # access power_meters from kwargs
        power_meters = kwargs.get("power_meters")
        if not power_meters:
            raise ValueError('At least one power meter needs to be specified.')

        return super().create(num, model, *args, **kwargs)


class ComputingSystemModel:
    """Model of the computing system.

    This model considers the power usage effectiveness (PUE) and power
    consumption of a list of power meters.

    Attributes:
        power_meters: A list of PowerMeter objects
            representing power meters in the system.
        pue: The power usage effectiveness of the system.
        p_cons: The power consumption of the system, computed in the step
            method.
    """

    def __init__(self, power_meters: List[PowerMeter], pue: float):
        self.power_meters = power_meters
        self.p_cons = 0
        self.pue = pue


    def step(self):
        """Updates the power consumption of the system.

<<<<<<< HEAD
class ComputingSystemSim(mosaik_api.Simulator):
    def __init__(self):
        super().__init__(
            {
                "type": "time-based",
                "models": {
                    "ComputingSystem": {
                        "public": True,
                        "params": ["power_meters"],
                        "attrs": ["p_cons"],
                    },
                },
            }
        )
        self.eid_prefix = "ComputingSystem_"
        self.entities = {}  # Maps EIDs to model instances/entities
        self.time = 0

    def init(self, sid, time_resolution=1):
        self.time_resolution = time_resolution
        return self.meta

    def create(self, num=1, model="ComputingSystem", power_meters=None):
        assert num == 1
        assert model == "ComputingSystem"
        assert power_meters is not None and len(power_meters) >= 1
        next_eid = len(self.entities)
        entities = []
        for i in range(next_eid, next_eid + num):
            model_instance = ComputingSystem(power_meters, pue=1.5)
            eid = "%s%d" % (self.eid_prefix, i)
            self.entities[eid] = model_instance
            entities.append({"eid": eid, "type": model})
        return entities

    def step(self, time, inputs, max_advance):
        self.time = time
        for entity in self.entities.values():
            entity.step()
        return int(time + self.time_resolution)

    def get_data(self, outputs):
        data = {}
        for eid, attrs in outputs.items():
            model = self.entities[eid]
            data["time"] = self.time
            data[eid] = {}
            for attr in attrs:
                if attr not in self.meta["models"]["ComputingSystem"]["attrs"]:
                    raise ValueError("Unknown output attribute: %s" % attr)

                # Get model.val or model.delta:
                data[eid][attr] = getattr(model, attr)

        return data


def main():
    return mosaik_api.start_simulation(ComputingSystemSim())


if __name__ == "__main__":
    main()
=======
        The power consumption is calculated as the product of the PUE and the
        sum of the node power of all power meters.
        """
        self.p_cons = self.pue * sum(pm.node_power() for pm in self.power_meters)
>>>>>>> a16f63a2
<|MERGE_RESOLUTION|>--- conflicted
+++ resolved
@@ -56,73 +56,7 @@
     def step(self):
         """Updates the power consumption of the system.
 
-<<<<<<< HEAD
-class ComputingSystemSim(mosaik_api.Simulator):
-    def __init__(self):
-        super().__init__(
-            {
-                "type": "time-based",
-                "models": {
-                    "ComputingSystem": {
-                        "public": True,
-                        "params": ["power_meters"],
-                        "attrs": ["p_cons"],
-                    },
-                },
-            }
-        )
-        self.eid_prefix = "ComputingSystem_"
-        self.entities = {}  # Maps EIDs to model instances/entities
-        self.time = 0
-
-    def init(self, sid, time_resolution=1):
-        self.time_resolution = time_resolution
-        return self.meta
-
-    def create(self, num=1, model="ComputingSystem", power_meters=None):
-        assert num == 1
-        assert model == "ComputingSystem"
-        assert power_meters is not None and len(power_meters) >= 1
-        next_eid = len(self.entities)
-        entities = []
-        for i in range(next_eid, next_eid + num):
-            model_instance = ComputingSystem(power_meters, pue=1.5)
-            eid = "%s%d" % (self.eid_prefix, i)
-            self.entities[eid] = model_instance
-            entities.append({"eid": eid, "type": model})
-        return entities
-
-    def step(self, time, inputs, max_advance):
-        self.time = time
-        for entity in self.entities.values():
-            entity.step()
-        return int(time + self.time_resolution)
-
-    def get_data(self, outputs):
-        data = {}
-        for eid, attrs in outputs.items():
-            model = self.entities[eid]
-            data["time"] = self.time
-            data[eid] = {}
-            for attr in attrs:
-                if attr not in self.meta["models"]["ComputingSystem"]["attrs"]:
-                    raise ValueError("Unknown output attribute: %s" % attr)
-
-                # Get model.val or model.delta:
-                data[eid][attr] = getattr(model, attr)
-
-        return data
-
-
-def main():
-    return mosaik_api.start_simulation(ComputingSystemSim())
-
-
-if __name__ == "__main__":
-    main()
-=======
         The power consumption is calculated as the product of the PUE and the
         sum of the node power of all power meters.
         """
-        self.p_cons = self.pue * sum(pm.node_power() for pm in self.power_meters)
->>>>>>> a16f63a2
+        self.p_cons = self.pue * sum(pm.node_power() for pm in self.power_meters)