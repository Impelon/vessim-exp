import collections
import csv
from loguru import logger

import mosaik_api


META = {
    "type": "event-based",
    "models": {
        "Monitor": {
            "public": True,
            "any_inputs": True,
            "params": [],
            "attrs": [],
        },
    },
}


class Collector(mosaik_api.Simulator):
    """Simple data collector for printing data at the end of simulation.

    Attributes:
        eid: Identifier of Simulator Instance
        data: Dictionary for holding the necessary simulation data
    """

    def __init__(self):
        super().__init__(META)
        self.eid = None
        self.data = collections.defaultdict(lambda: collections.defaultdict(dict))

    def init(self, sid, time_resolution):
        """Initializes the simulator instance.

        Returns:
            dict: Simulator metadata.
        """
        return self.meta

    def create(self, num, model):
        """Creates the collector instance.

        Args:
            num (int): Number of instances to create (1 allowed).
            model (str): Model type.

        Returns:
            list: List containing the instance description.

        Raises:
            RuntimeError: When creating more than one Collector instance.
        """
        if num > 1 or self.eid is not None:
            raise RuntimeError("Can only create one instance of Monitor.")

        self.eid = "Monitor"
        return [{"eid": self.eid, "type": model}]

    def step(self, time, inputs, max_advance):
        """Logging and saving of data from current step.

        Executed every simulation step.

        Args:
            time (float): Current simulation time.
            inputs (dict): Dictionary containing input data.
            max_advance (float): Maximum time to advance in this step.

        Returns:
            None: Indicates no further time advancement.
        """
        data = inputs.get(self.eid, {})
        logger.info(f"# {str(time):>5} ----------")
        for attr, values in data.items():
            for src, value in values.items():
                logger.info(f"{src}[{attr}] = {value}")
                self.data[src][attr][time] = value
        return None

    def finalize(self):
        """Collected data is printed to file at simulation end."""
        print("Collected data:")
        for _, sim_data in sorted(self.data.items()):
            table = []
            for attr, values in sorted(sim_data.items()):
                row = [attr]
                for value in values.values():
                    row.append(f"{value:3.2f}")
                table.append(row)
            end = list(list(sim_data.values())[0].keys())[-1] + 1
            time_column = [str(i) for i in list(range(end))]
<<<<<<< HEAD
            time_column[0] = "time"
            csv_data = [time_column] + table
            with open("data.csv", "w", newline="") as f:
                writer = csv.writer(f)
                writer.writerows(zip(*csv_data))


if __name__ == "__main__":
    mosaik_api.start_simulation(Collector())
=======
            time_column.insert(0, "time")
            csv_data = [time_column] + table
            with open("data.csv", "w", newline="") as f:
                writer = csv.writer(f)
                writer.writerows(zip(*csv_data))
>>>>>>> a16f63a2
<|MERGE_RESOLUTION|>--- conflicted
+++ resolved
@@ -91,20 +91,8 @@
                 table.append(row)
             end = list(list(sim_data.values())[0].keys())[-1] + 1
             time_column = [str(i) for i in list(range(end))]
-<<<<<<< HEAD
-            time_column[0] = "time"
-            csv_data = [time_column] + table
-            with open("data.csv", "w", newline="") as f:
-                writer = csv.writer(f)
-                writer.writerows(zip(*csv_data))
-
-
-if __name__ == "__main__":
-    mosaik_api.start_simulation(Collector())
-=======
             time_column.insert(0, "time")
             csv_data = [time_column] + table
             with open("data.csv", "w", newline="") as f:
                 writer = csv.writer(f)
-                writer.writerows(zip(*csv_data))
->>>>>>> a16f63a2
+                writer.writerows(zip(*csv_data))