import mosaik_api


class SingleModelSimulator(mosaik_api.Simulator):
    """Generic class for single-model simulators or controllers.

    Many usecases for simulators simply require setting all inputs attr values
    to model_instance attrs and then step the model_instance. This class takes
    care of all basic mosaik abstractions that are simple copy and paste tasks
    for each new simulator.

<<<<<<< HEAD
=======
    Args:
        meta: A dictionary that describes the simulator's metadata.
        model_class: The class of the model to be simulated. Model requires a
        step() method with no args (must only utilizes object attributes).
        Alternatively the step() method of this class must be overwritten and
        implemented individually.

>>>>>>> a16f63a2
    Attributes:
        eid_prefix: The prefix to be used for entity IDs.
        model_class: The class of the model to be simulated.
        entities: A dictionary that maps entity IDs to their instances.
        time: The current simulation time.
        step_size: The simulation step size.
    """

<<<<<<< HEAD
    def __init__(self, META, model_class):
        """Initialization of a basic simulator with given model.

        Args:
            META: A dictionary that describes the simulator's metadata.
            model_class: The class of the model to be simulated. Model requires
                step() method with no args (must only utilize object
                attributes). Alternatively, the step() method of this class
                must be overwritten and implemented individually.
        """
        super().__init__(META)
        self.eid_prefix = list(self.meta["models"])[0] + "_"  # type: ignore
=======
    def __init__(self, meta, model_class):
        super().__init__(meta)
        self.eid_prefix = list(self.meta['models'])[0] + '_' # type: ignore
>>>>>>> a16f63a2
        self.model_class = model_class
        self.entities = {}
        self.time = 0
        self.step_size = 1

    def init(self, sid, time_resolution, step_size=1, eid_prefix=None):
        """Initialize Simulator and set `step_size` and `eid_prefix`.

        Raises:
            ValueError: Given time_resolution not supported.
        """
        if float(time_resolution) != 1.0:
            raise ValueError(
                f"{self.__class__.__name__} only supports time_resolution=1., \
                    but {time_resolution} was set."
            )
        self.step_size = step_size
        if eid_prefix is not None:
            self.eid_prefix = eid_prefix
        return self.meta

    def create(self, num, model, *args, **kwargs):
        """Create `model_instance` and save it in `entities`."""
        next_eid = len(self.entities)
        entities = []
        for i in range(next_eid, next_eid + num):
            # Instantiate specified model_class and pass through args
            model_instance = self.model_class(*args, **kwargs)
            if hasattr(model_instance, "step_size"):
                setattr(model_instance, "step_size", self.step_size)
            eid = self.eid_prefix + str(i)
            self.entities[eid] = model_instance
            entities.append({"eid": eid, "type": model})
        return entities

    def step(self, time, inputs, max_advance):
<<<<<<< HEAD
        """Perform simulation step.

        Set all `model_instance` attrs to `inputs` attr values,
        then step `model_instance`.
        """
        self.time = time
        for eid, attrs in inputs.items():
            model_instance = self.entities[eid]
            for attr, val_dict in attrs.items():
                if len(val_dict) > 0:
                    # Only one input per value expected
                    # -> take first item from dict
                    val = list(val_dict.values())[0]
                    # And set the attr for the `model_instance`
                    if hasattr(model_instance, attr):
                        setattr(model_instance, attr, val)
            model_instance.step()
=======
        """Set all `inputs` attr values to the `entity` attrs, then step the `entity`."""
        self.time = time
        for eid, attrs in inputs.items():
            entity = self.entities[eid]
            # We assume a single input per value -> take first item from dict
            args = {attr: list(val_dict.values())[0] for attr, val_dict in attrs.items()}
            entity.step(**args)
>>>>>>> a16f63a2
        # Support all simulator types
        return None if self.meta["type"] == "event-based" else time + self.step_size

    def get_data(self, outputs):
        """Return all requested data as attr from the `model_instance`."""
        data = {}
        model_name = list(self.meta["models"])[0]
        for eid, attrs in outputs.items():
            model = self.entities[eid]
            data["time"] = self.time
            data[eid] = {}
            for attr in attrs:
                if attr not in self.meta["models"][model_name]["attrs"]:
                    raise ValueError(f"Unknown output attribute: {attr}")
                if hasattr(model, attr):
                    data[eid][attr] = getattr(model, attr)
        return data<|MERGE_RESOLUTION|>--- conflicted
+++ resolved
@@ -1,5 +1,4 @@
 import mosaik_api
-
 
 class SingleModelSimulator(mosaik_api.Simulator):
     """Generic class for single-model simulators or controllers.
@@ -9,16 +8,6 @@
     care of all basic mosaik abstractions that are simple copy and paste tasks
     for each new simulator.
 
-<<<<<<< HEAD
-=======
-    Args:
-        meta: A dictionary that describes the simulator's metadata.
-        model_class: The class of the model to be simulated. Model requires a
-        step() method with no args (must only utilizes object attributes).
-        Alternatively the step() method of this class must be overwritten and
-        implemented individually.
-
->>>>>>> a16f63a2
     Attributes:
         eid_prefix: The prefix to be used for entity IDs.
         model_class: The class of the model to be simulated.
@@ -27,7 +16,6 @@
         step_size: The simulation step size.
     """
 
-<<<<<<< HEAD
     def __init__(self, META, model_class):
         """Initialization of a basic simulator with given model.
 
@@ -38,29 +26,17 @@
                 attributes). Alternatively, the step() method of this class
                 must be overwritten and implemented individually.
         """
-        super().__init__(META)
-        self.eid_prefix = list(self.meta["models"])[0] + "_"  # type: ignore
-=======
-    def __init__(self, meta, model_class):
         super().__init__(meta)
         self.eid_prefix = list(self.meta['models'])[0] + '_' # type: ignore
->>>>>>> a16f63a2
         self.model_class = model_class
         self.entities = {}
         self.time = 0
         self.step_size = 1
 
     def init(self, sid, time_resolution, step_size=1, eid_prefix=None):
-        """Initialize Simulator and set `step_size` and `eid_prefix`.
-
-        Raises:
-            ValueError: Given time_resolution not supported.
-        """
-        if float(time_resolution) != 1.0:
-            raise ValueError(
-                f"{self.__class__.__name__} only supports time_resolution=1., \
-                    but {time_resolution} was set."
-            )
+        """Initialize Simulator and set `step_size` and `eid_prefix`."""
+        if float(time_resolution) != 1.:
+            raise ValueError(f'{self.__class__.__name__} only supports time_resolution=1., but {time_resolution} was set.')
         self.step_size = step_size
         if eid_prefix is not None:
             self.eid_prefix = eid_prefix
@@ -71,35 +47,16 @@
         next_eid = len(self.entities)
         entities = []
         for i in range(next_eid, next_eid + num):
-            # Instantiate specified model_class and pass through args
+            # Instantiate `model_class` specified in constructor and pass through args
             model_instance = self.model_class(*args, **kwargs)
-            if hasattr(model_instance, "step_size"):
-                setattr(model_instance, "step_size", self.step_size)
+            if hasattr(model_instance, 'step_size'):
+                setattr(model_instance, 'step_size', self.step_size)
             eid = self.eid_prefix + str(i)
             self.entities[eid] = model_instance
-            entities.append({"eid": eid, "type": model})
+            entities.append({'eid': eid, 'type': model})
         return entities
 
     def step(self, time, inputs, max_advance):
-<<<<<<< HEAD
-        """Perform simulation step.
-
-        Set all `model_instance` attrs to `inputs` attr values,
-        then step `model_instance`.
-        """
-        self.time = time
-        for eid, attrs in inputs.items():
-            model_instance = self.entities[eid]
-            for attr, val_dict in attrs.items():
-                if len(val_dict) > 0:
-                    # Only one input per value expected
-                    # -> take first item from dict
-                    val = list(val_dict.values())[0]
-                    # And set the attr for the `model_instance`
-                    if hasattr(model_instance, attr):
-                        setattr(model_instance, attr, val)
-            model_instance.step()
-=======
         """Set all `inputs` attr values to the `entity` attrs, then step the `entity`."""
         self.time = time
         for eid, attrs in inputs.items():
@@ -107,21 +64,20 @@
             # We assume a single input per value -> take first item from dict
             args = {attr: list(val_dict.values())[0] for attr, val_dict in attrs.items()}
             entity.step(**args)
->>>>>>> a16f63a2
         # Support all simulator types
-        return None if self.meta["type"] == "event-based" else time + self.step_size
+        return None if self.meta['type'] == 'event-based' else time + self.step_size # type: ignore
 
     def get_data(self, outputs):
         """Return all requested data as attr from the `model_instance`."""
         data = {}
-        model_name = list(self.meta["models"])[0]
+        model_name = list(self.meta['models'])[0] # type: ignore
         for eid, attrs in outputs.items():
             model = self.entities[eid]
-            data["time"] = self.time
+            data['time'] = self.time
             data[eid] = {}
             for attr in attrs:
-                if attr not in self.meta["models"][model_name]["attrs"]:
-                    raise ValueError(f"Unknown output attribute: {attr}")
+                if attr not in self.meta['models'][model_name]['attrs']: # type: ignore
+                    raise ValueError(f'Unknown output attribute: {attr}')
                 if hasattr(model, attr):
                     data[eid][attr] = getattr(model, attr)
         return data