--- conflicted
+++ resolved
@@ -14,36 +14,12 @@
 from fastapi import FastAPI
 from pydantic import BaseModel
 
-<<<<<<< HEAD
-from _data import get_ci_time_series_api, get_solar_time_series_api
-from cosim_example import (
-    COSIM_CONFIG,
-    SIM_START,
-    STORAGE,
-    DURATION
-)
-from vessim.core.consumer import ComputingSystem
-from vessim.core.microgrid import SimpleMicrogrid
-from vessim.sil.node import Node
-from vessim.sil.power_meter import HttpPowerMeter
-from vessim.cosim._util import disable_mosaik_warnings
-
-
-COSIM_SIL_CONFIG = {
-    **COSIM_CONFIG,
-    "SilInterface": {
-        "python": "vessim.sil.sil_interface:SilInterfaceSim",
-    },
-}
-RT_FACTOR = 1/60  # 1 wall-clock second ^= 60 sim seconds
-=======
 from _data import load_carbon_data, load_solar_data
 from controller_example import SIM_START, STORAGE, DURATION, POLICY
 from vessim.core import TimeSeriesApi
 from vessim.cosim import Environment, Monitor, Microgrid, ComputingSystem, Generator
 from vessim.sil import SilController, ComputeNode, Broker, get_latest_event, \
     HttpPowerMeter
->>>>>>> 40eac3a9
 
 RT_FACTOR = 1  # 1 wall-clock second ^= 60 sim seconds
 GCP_ADDRESS = "http://35.198.148.144"
@@ -72,34 +48,6 @@
             ComputeNode(name="raspi", address=RASPI_ADDRESS),
         ],
     )
-<<<<<<< HEAD
-
-    # Initialize solar generator
-    solar_sim = world.start("Generator", sim_start=SIM_START)
-    solar = solar_sim.Generator(generator=get_solar_time_series_api())
-
-    # Initialize carbon intensity API
-    carbon_api_sim = world.start(
-        "CarbonApi", sim_start=SIM_START, carbon_api=get_ci_time_series_api()
-    )
-    carbon_api_de = carbon_api_sim.CarbonApi(zone="DE")
-
-    # Connect consumers and producers to microgrid
-    microgrid_sim = world.start("Microgrid")
-    microgrid = microgrid_sim.Microgrid(microgrid=SimpleMicrogrid(storage=STORAGE))
-    world.connect(computing_system, microgrid, "p")
-    world.connect(solar, microgrid, "p")
-
-    # Software-in-the-loop integration
-    sil_interface_sim = world.start("SilInterface", step_size=60)
-    sil_interface = sil_interface_sim.SilInterface(
-        nodes=nodes, battery=STORAGE, collection_interval=1
-    )
-    world.connect(computing_system, sil_interface, ("p", "p_cons"))
-    world.connect(solar, sil_interface, ("p", "p_gen"))
-    world.connect(carbon_api_de, sil_interface, ("carbon_intensity", "ci"))
-    world.connect(microgrid, sil_interface, ("p_delta", "p_grid"))
-=======
     microgrid = Microgrid(
         actors=[
             ComputingSystem(
@@ -172,7 +120,6 @@
 def grid_charge_collector(events: Dict, microgrid: Microgrid, compute_nodes: Dict):
     print(f"Received grid_charge events: {events}")
     microgrid.storage_policy.grid_power = get_latest_event(events)
->>>>>>> 40eac3a9
 
 
 # curl -X PUT -d '{"power_mode": "normal"}' http://localhost:8000/nodes/gcp -H 'Content-Type: application/json'
