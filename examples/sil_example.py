--- conflicted
+++ resolved
@@ -7,14 +7,11 @@
 
 This is example experimental and documentation is still in progress.
 """
-import json
-import pickle
 from datetime import datetime
-from typing import Optional, Dict, Any
+from typing import Optional, Dict
 
 import pandas as pd
-import redis
-from fastapi import FastAPI, HTTPException
+from fastapi import FastAPI
 from pydantic import BaseModel
 
 from _data import load_carbon_data, load_solar_data
@@ -24,22 +21,12 @@
     DURATION, POLICY
 )
 from vessim import TimeSeriesApi
-from vessim.core.power_meter import HttpPowerMeter
 from vessim.core.enviroment import Environment
 from vessim.core.microgrid import Microgrid
+from vessim.core.power_meter import HttpPowerMeter
 from vessim.cosim.actor import ComputingSystem, Generator
-<<<<<<< HEAD
-from vessim.cosim.controller import Controller, Monitor
-from vessim.cosim.util import Clock
-from vessim.sil.api_server import ApiServer, VessimApi
-from vessim.sil.http_client import HttpClient
-from vessim.sil.node import Node
-from vessim.sil.redis_docker import RedisContainer
-=======
 from vessim.cosim.controller import Monitor
-from vessim.cosim.util import disable_mosaik_warnings
 from vessim.sil.sil import SilController, latest_event, ComputeNode, Broker
->>>>>>> 085027ad
 
 RT_FACTOR = 1  # 1 wall-clock second ^= 60 sim seconds
 GCP_ADDRESS = "http://35.198.148.144"
