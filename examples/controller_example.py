from typing import Dict, List

<<<<<<< HEAD
from _data import load_solar_data, load_carbon_data
from basic_example import SIM_START, STORAGE, DURATION
from vessim.core import TimeSeriesApi
=======
from examples._data import load_carbon_data, load_solar_data
from examples.basic_example import SIM_START, DURATION
from vessim import HistoricalSignal
>>>>>>> f7bff91a
from vessim.cosim import ComputingSystem, Generator, Monitor, Controller, Microgrid, \
    Environment, DefaultStoragePolicy, MockPowerMeter, SimpleBattery

POLICY = DefaultStoragePolicy()
POWER_MODES = {  # according to paper
    "mpm0": {
        "high performance": 2.964,
        "normal": 2.194,
        "power-saving": 1.781
    },
    "mpm1": {
        "high performance": 8.8,
        "normal": 7.6,
        "power-saving": 6.8
    }
}


def main(result_csv: str):
    environment = Environment(sim_start=SIM_START)
    environment.add_grid_signal("carbon_intensity", HistoricalSignal(load_carbon_data()))

    power_meters = [
        MockPowerMeter(name="mpm0", p=2.194),
        MockPowerMeter(name="mpm1", p=7.6)
    ]
    battery = SimpleBattery(capacity=100)
    monitor = Monitor()  # stores simulation result on each step
    carbon_aware_controller = CarbonAwareController(
        power_meters=power_meters,
        battery=battery,
        policy=POLICY,
    )
    microgrid = Microgrid(
        actors=[
            ComputingSystem(power_meters=power_meters),
            Generator(signal=HistoricalSignal(load_solar_data(sqm=0.4 * 0.5))),
        ],
        storage=battery,
        storage_policy=POLICY,
        controllers=[monitor, carbon_aware_controller],
        zone="DE",
        step_size=60,  # global step size (can be overridden by actors or controllers)
    )
    environment.add_microgrid(microgrid)

    environment.run(until=DURATION)
    monitor.to_csv(result_csv)


class CarbonAwareController(Controller):
    def __init__(self, power_meters, battery, policy, step_size=None):
        super().__init__(step_size)
        self.power_meters = power_meters
        self.battery = battery
        self.policy = policy

    def step(self, time: int, p_delta: float, actors: Dict):
        """Performs a time step in the model."""
        new_state = cacu_scenario(
            time=time,
            battery_soc=self.battery.soc(),
            ci=self.grid_signals["carbon_intensity"].at(self.clock.to_datetime(time), self.microgrid.zone),
            node_names=[node.name for node in self.power_meters],
        )
        self.policy.grid_power = new_state["grid_power"]
        self.battery.min_soc = new_state["battery_min_soc"]
        assert {"mpm0", "mpm1"}.issubset({mpm.name for mpm in self.power_meters})
        for node in self.power_meters:
            node.set_power(POWER_MODES[node.name][new_state["nodes_power_mode"][node.name]])


def cacu_scenario(
    time: int,
    battery_soc: float,
    ci: float,
    node_names: List[str]
) -> dict:
    """Calculate the power mode settings for nodes based on a scenario.

    This function simulates the decision logic of a Carbon-Aware Control Unit
    (CACU) by considering battery state-of-charge (SOC), time, and carbon
    intensity (CI).

    Args:
        time: Time in minutes since some reference point or start.
        battery_soc: Current state of charge of the battery.
        ci: Current carbon intensity.
        node_names: A list of node IDs for which the power mode needs to be
            determined.

    Returns:
        A dictionary containing:
            - battery_min_soc: Updated minimum state of charge value based on
              the given time.
            - grid_power: Power to be drawn from the grid.
            - nodes_power_mode: A dictionary with node IDs as keys and their
              respective power modes ('high performance', 'normal', or
              'power-saving') as values.
    """
    new_state = {}
    time_of_day = time % (3600 * 24)
    if 11 * 3600 <= time_of_day < 24 * 3600 and battery_soc >= 0.6:
        new_state["battery_min_soc"] = .6
    else:
        new_state["battery_min_soc"] = .3

    new_state["grid_power"] = 20 if ci <= 200 and battery_soc < .6 else 0
    new_state["nodes_power_mode"] = {}
    for node_name in node_names:
        if ci <= 200 or battery_soc > .8:
            new_state["nodes_power_mode"][node_name] = "high performance"
        elif ci >= 250 and battery_soc < .6:
            new_state["nodes_power_mode"][node_name] = "power-saving"
        else:
            new_state["nodes_power_mode"][node_name] = "normal"
    return new_state


if __name__ == "__main__":
    main(result_csv="result.csv")<|MERGE_RESOLUTION|>--- conflicted
+++ resolved
@@ -1,14 +1,8 @@
 from typing import Dict, List
 
-<<<<<<< HEAD
-from _data import load_solar_data, load_carbon_data
-from basic_example import SIM_START, STORAGE, DURATION
-from vessim.core import TimeSeriesApi
-=======
 from examples._data import load_carbon_data, load_solar_data
 from examples.basic_example import SIM_START, DURATION
 from vessim import HistoricalSignal
->>>>>>> f7bff91a
 from vessim.cosim import ComputingSystem, Generator, Monitor, Controller, Microgrid, \
     Environment, DefaultStoragePolicy, MockPowerMeter, SimpleBattery
 
